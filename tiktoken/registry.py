--- conflicted
+++ resolved
@@ -4,12 +4,8 @@
 import importlib
 import pkgutil
 import threading
-<<<<<<< HEAD
 import json
 from typing import Any, Callable, Optional
-=======
-from typing import Any, Callable, Optional, Sequence
->>>>>>> 39f29cec
 
 from tiktoken.core import Encoding
 from tiktoken.load import data_gym_to_mergeable_bpe_ranks, load_tiktoken_bpe
@@ -18,7 +14,6 @@
 ENCODINGS: dict[str, Encoding] = {}
 ENCODING_DEFS: dict[str, Any] = None
 
-<<<<<<< HEAD
 def _load_encoding_defs():
     global ENCODING_DEFS
     if not ENCODING_DEFS is None:
@@ -33,43 +28,6 @@
     # read registry.json
     # note: was trying to place it into /data/registry.json but python packaging is always unhappy
     ENCODING_DEFS = json.loads(pkg_resources.read_text("tiktoken", "registry.json"))
-=======
-@functools.lru_cache()
-def _available_plugin_modules() -> Sequence[str]:
-    # tiktoken_ext is a namespace package
-    # submodules inside tiktoken_ext will be inspected for ENCODING_CONSTRUCTORS attributes
-    # - we use namespace package pattern so `pkgutil.iter_modules` is fast
-    # - it's a separate top-level package because namespace subpackages of non-namespace
-    #   packages don't quite do what you want with editable installs
-    mods = []
-    plugin_mods = pkgutil.iter_modules(tiktoken_ext.__path__, tiktoken_ext.__name__ + ".")
-    for _, mod_name, _ in plugin_mods:
-        mods.append(mod_name)
-    return mods
-
-
-def _find_constructors() -> None:
-    global ENCODING_CONSTRUCTORS
-    with _lock:
-        if ENCODING_CONSTRUCTORS is not None:
-            return
-        ENCODING_CONSTRUCTORS = {}
-
-        for mod_name in _available_plugin_modules():
-            mod = importlib.import_module(mod_name)
-            try:
-                constructors = mod.ENCODING_CONSTRUCTORS
-            except AttributeError as e:
-                raise ValueError(
-                    f"tiktoken plugin {mod_name} does not define ENCODING_CONSTRUCTORS"
-                ) from e
-            for enc_name, constructor in constructors.items():
-                if enc_name in ENCODING_CONSTRUCTORS:
-                    raise ValueError(
-                        f"Duplicate encoding name {enc_name} in tiktoken plugin {mod_name}"
-                    )
-                ENCODING_CONSTRUCTORS[enc_name] = constructor
->>>>>>> 39f29cec
 
     return ENCODING_DEFS
 
@@ -81,20 +39,9 @@
         if encoding_name in ENCODINGS:
             return ENCODINGS[encoding_name]
 
-<<<<<<< HEAD
         _load_encoding_defs()
         if encoding_name not in ENCODING_DEFS:
             raise ValueError(f"Unknown encoding {encoding_name}")
-=======
-        if ENCODING_CONSTRUCTORS is None:
-            _find_constructors()
-            assert ENCODING_CONSTRUCTORS is not None
-
-        if encoding_name not in ENCODING_CONSTRUCTORS:
-            raise ValueError(
-                f"Unknown encoding {encoding_name}. Plugins found: {_available_plugin_modules()}"
-            )
->>>>>>> 39f29cec
 
         encoding_def = dict(ENCODING_DEFS[encoding_name])
         encoding_def["name"] = encoding_name	
